# The generate-api-types scripts require Java.
FROM amazoncorretto:21.0.8 AS java-base

FROM oven/bun:1.2.19-slim AS builder
COPY --from=java-base /usr/lib/jvm /usr/lib/jvm
ENV JAVA_HOME=/usr/lib/jvm/java-21-amazon-corretto
ENV PATH=$JAVA_HOME/bin:$PATH
ENV NODE_ENV=production
WORKDIR /publisher

# Copy package files first for better layer caching
COPY package.json bun.lock api-doc.yaml ./
COPY packages/server/package.json ./packages/server/package.json
COPY packages/app/package.json ./packages/app/package.json
COPY packages/sdk/package.json ./packages/sdk/package.json

# Skip DuckDB postinstall to prevent 30+ min hangs
ENV BUN_CONFIG_SKIP_POSTINSTALL_SCRIPTS=1
# Install root dependencies first
RUN bun install
ENV BUN_CONFIG_SKIP_POSTINSTALL_SCRIPTS=0


# Build SDK first (copy only SDK source)
COPY packages/sdk/ ./packages/sdk/
WORKDIR /publisher/packages/sdk
RUN bun install --frozen-lockfile
RUN bun run build

# Install app dependencies and build app
COPY test/ ./test/
WORKDIR /publisher/packages/app
RUN bun install --frozen-lockfile
COPY packages/app/ ./
RUN NODE_OPTIONS='--max-old-space-size=4096' bun run build:server

# Install server dependencies and build server
WORKDIR /publisher/packages/server
RUN bun install --frozen-lockfile
COPY packages/server/ ./
RUN bun run build:server-only

# Production runtime
FROM debian:bookworm-slim AS runner
WORKDIR /publisher

# ---- Bun install (same version as builder) ----
<<<<<<< HEAD
RUN apt-get update && apt-get install -y curl ca-certificates unzip git && \
=======
RUN apt-get update && apt-get install -y curl ca-certificates unzip && \
>>>>>>> 80d83a93
    curl -fsSL https://bun.sh/install | bash && \
    ln -s /root/.bun/bin/bun /usr/local/bin/bun && \
    rm -rf /var/lib/apt/lists/*

<<<<<<< HEAD
# --- System dependencies with correct OpenSSL stack ---
RUN apt-get update && \
    apt-get install -y --no-install-recommends \
    openssl libcurl4 libssl3 dnsutils iputils-ping unzip file && \
=======
# ---- System dependencies with correct OpenSSL (3.0.12+) ----
RUN apt-get update && \
    apt-get install -y --no-install-recommends \
    git openssl libcurl4 libssl3 dnsutils iputils-ping unzip file && \
>>>>>>> 80d83a93
    update-ca-certificates && \
    rm -rf /var/lib/apt/lists/*

# ---- Copy built artifacts from builder ----
COPY --from=builder /publisher/package.json /publisher/bun.lock ./
COPY --from=builder /publisher/packages/app/dist/ /publisher/packages/app/dist/
COPY --from=builder /publisher/packages/app/package.json /publisher/packages/app/package.json
COPY --from=builder /publisher/packages/server/dist/ /publisher/packages/server/dist/
COPY --from=builder /publisher/packages/server/package.json /publisher/packages/server/package.json
COPY --from=builder /publisher/packages/sdk/dist/ /publisher/packages/sdk/dist/
COPY --from=builder /publisher/packages/sdk/package.json /publisher/packages/sdk/package.json

# --- Install production-only deps ---
ENV BUN_CONFIG_SKIP_POSTINSTALL_SCRIPTS=1
RUN bun install --production

<<<<<<< HEAD
# --- DuckDB CLI ---
=======
# ---- DuckDB CLI -----------------------------------------------------
>>>>>>> 80d83a93
RUN curl -L https://install.duckdb.org | bash && \
    ln -s /root/.duckdb/cli/latest/duckdb /usr/local/bin/duckdb
ENV PATH="/root/.duckdb/cli/latest:$PATH"

<<<<<<< HEAD
# --- ADBC Snowflake driver ---
=======
# ---- ADBC Snowflake driver (binary build) ---------------------------
>>>>>>> 80d83a93
RUN curl -sSL https://raw.githubusercontent.com/iqea-ai/duckdb-snowflake/main/scripts/install-adbc-driver.sh | bash && \
    ldconfig && \
    echo "Verifying DuckDB Snowflake extension..." && \
    duckdb -c "INSTALL snowflake FROM community; LOAD snowflake; SELECT snowflake_version();" || \
    echo "Snowflake verification skipped (offline build)"

<<<<<<< HEAD
# --- Node 20 LTS runtime ---
RUN curl -fsSL https://deb.nodesource.com/setup_20.x | bash - && \
    apt-get install -y nodejs && \
    rm -rf /var/lib/apt/lists/*

# --- Runtime config ---
=======
# ---- Runtime config -------------------------------------------------
>>>>>>> 80d83a93
ENV NODE_ENV=production
RUN mkdir -p /etc/publisher
EXPOSE 4000

<<<<<<< HEAD
=======
# Install Node 20 LTS for production runtime 
RUN curl -fsSL https://deb.nodesource.com/setup_20.x | bash - && \ 
    apt-get install -y nodejs && \ 
    rm -rf /var/lib/apt/lists/*

>>>>>>> 80d83a93
CMD ["node", "--require", "./packages/server/dist/instrumentation.js", "./packages/server/dist/server.js"]    <|MERGE_RESOLUTION|>--- conflicted
+++ resolved
@@ -45,26 +45,15 @@
 WORKDIR /publisher
 
 # ---- Bun install (same version as builder) ----
-<<<<<<< HEAD
 RUN apt-get update && apt-get install -y curl ca-certificates unzip git && \
-=======
-RUN apt-get update && apt-get install -y curl ca-certificates unzip && \
->>>>>>> 80d83a93
     curl -fsSL https://bun.sh/install | bash && \
     ln -s /root/.bun/bin/bun /usr/local/bin/bun && \
     rm -rf /var/lib/apt/lists/*
 
-<<<<<<< HEAD
 # --- System dependencies with correct OpenSSL stack ---
 RUN apt-get update && \
     apt-get install -y --no-install-recommends \
     openssl libcurl4 libssl3 dnsutils iputils-ping unzip file && \
-=======
-# ---- System dependencies with correct OpenSSL (3.0.12+) ----
-RUN apt-get update && \
-    apt-get install -y --no-install-recommends \
-    git openssl libcurl4 libssl3 dnsutils iputils-ping unzip file && \
->>>>>>> 80d83a93
     update-ca-certificates && \
     rm -rf /var/lib/apt/lists/*
 
@@ -81,46 +70,26 @@
 ENV BUN_CONFIG_SKIP_POSTINSTALL_SCRIPTS=1
 RUN bun install --production
 
-<<<<<<< HEAD
 # --- DuckDB CLI ---
-=======
-# ---- DuckDB CLI -----------------------------------------------------
->>>>>>> 80d83a93
 RUN curl -L https://install.duckdb.org | bash && \
     ln -s /root/.duckdb/cli/latest/duckdb /usr/local/bin/duckdb
 ENV PATH="/root/.duckdb/cli/latest:$PATH"
 
-<<<<<<< HEAD
 # --- ADBC Snowflake driver ---
-=======
-# ---- ADBC Snowflake driver (binary build) ---------------------------
->>>>>>> 80d83a93
 RUN curl -sSL https://raw.githubusercontent.com/iqea-ai/duckdb-snowflake/main/scripts/install-adbc-driver.sh | bash && \
     ldconfig && \
     echo "Verifying DuckDB Snowflake extension..." && \
     duckdb -c "INSTALL snowflake FROM community; LOAD snowflake; SELECT snowflake_version();" || \
     echo "Snowflake verification skipped (offline build)"
 
-<<<<<<< HEAD
 # --- Node 20 LTS runtime ---
 RUN curl -fsSL https://deb.nodesource.com/setup_20.x | bash - && \
     apt-get install -y nodejs && \
     rm -rf /var/lib/apt/lists/*
 
 # --- Runtime config ---
-=======
-# ---- Runtime config -------------------------------------------------
->>>>>>> 80d83a93
 ENV NODE_ENV=production
 RUN mkdir -p /etc/publisher
 EXPOSE 4000
 
-<<<<<<< HEAD
-=======
-# Install Node 20 LTS for production runtime 
-RUN curl -fsSL https://deb.nodesource.com/setup_20.x | bash - && \ 
-    apt-get install -y nodejs && \ 
-    rm -rf /var/lib/apt/lists/*
-
->>>>>>> 80d83a93
-CMD ["node", "--require", "./packages/server/dist/instrumentation.js", "./packages/server/dist/server.js"]    +CMD ["node", "--require", "./packages/server/dist/instrumentation.js", "./packages/server/dist/server.js"]