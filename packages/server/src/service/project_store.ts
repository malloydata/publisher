--- conflicted
+++ resolved
@@ -34,11 +34,7 @@
    public publisherConfigIsFrozen: boolean;
    public finishedInitialization: Promise<void>;
    private isInitialized: boolean = false;
-<<<<<<< HEAD
-   public storageManager: StorageManager;
-=======
    private storageManager: StorageManager;
->>>>>>> 30228032
    private s3Client = new S3({
       followRegionRedirects: true,
    });
@@ -60,18 +56,11 @@
    }
 
    private async initialize() {
-<<<<<<< HEAD
-      const forceInit = process.env.INITIALIZE_STORAGE === "true";
-
-      try {
-         await this.storageManager.initialize(forceInit);
-=======
       const reInit = process.env.INITIALIZE_STORAGE === "true";
       const initialTime = performance.now();
 
       try {
          await this.storageManager.initialize(reInit);
->>>>>>> 30228032
 
          this.publisherConfigIsFrozen = isPublisherConfigFrozen(
             this.serverRootPath,
@@ -85,19 +74,11 @@
 
          const repository = this.storageManager.getRepository();
 
-<<<<<<< HEAD
-         if (forceInit) {
-            // Load projects from config file
-            await Promise.all(
-               projectManifest.projects.map(async (project) => {
-                  const projectInstance = await this.addProject(
-=======
          if (reInit) {
             // Load projects from config file
             await Promise.all(
                projectManifest.projects.map(async (project) => {
                   await this.addProject(
->>>>>>> 30228032
                      {
                         name: project.name,
                         resource: `${API_PREFIX}/projects/${project.name}`,
@@ -106,23 +87,11 @@
                      },
                      true,
                   );
-<<<<<<< HEAD
-
-                  // Sync to database
-                  await this.addProjectToDatabase(projectInstance);
-
-                  return projectInstance.listPackages();
-=======
->>>>>>> 30228032
                }),
             );
          } else {
             // Load existing projects from database
-<<<<<<< HEAD
-            const existingProjects = await repository.getProjects();
-=======
             const existingProjects = await repository.listProjects();
->>>>>>> 30228032
 
             if (existingProjects.length > 0) {
                // Load projects from database
@@ -166,11 +135,7 @@
                      }
 
                      // Get connections from database
-<<<<<<< HEAD
-                     const connections = await repository.getConnections(
-=======
                      const connections = await repository.listConnections(
->>>>>>> 30228032
                         dbProject.id,
                      );
 
@@ -188,11 +153,7 @@
                      this.projects.set(dbProject.name, projectInstance);
 
                      // Get packages from database
-<<<<<<< HEAD
-                     const packages = await repository.getPackages(
-=======
                      const packages = await repository.listPackages(
->>>>>>> 30228032
                         dbProject.id,
                      );
                      packages.forEach((pkg) => {
@@ -209,11 +170,7 @@
                // Fallback to config file if database is empty
                await Promise.all(
                   projectManifest.projects.map(async (project) => {
-<<<<<<< HEAD
-                     const projectInstance = await this.addProject(
-=======
                      await this.addProject(
->>>>>>> 30228032
                         {
                            name: project.name,
                            resource: `${API_PREFIX}/projects/${project.name}`,
@@ -222,11 +179,6 @@
                         },
                         true,
                      );
-<<<<<<< HEAD
-
-                     return projectInstance.listPackages();
-=======
->>>>>>> 30228032
                   }),
                );
             }
@@ -239,23 +191,6 @@
       }
    }
 
-<<<<<<< HEAD
-   private async cleanupPackages(
-      projectId: string,
-      actualPackages: string[],
-   ): Promise<void> {
-      const repository = this.storageManager.getRepository();
-      const dbPackages = await repository.getPackages(projectId);
-
-      for (const dbPackage of dbPackages) {
-         if (!actualPackages.includes(dbPackage.name)) {
-            await repository.deletePackage(dbPackage.id);
-         }
-      }
-   }
-
-=======
->>>>>>> 30228032
    public async addProjectToDatabase(project: Project): Promise<void> {
       if (!project) {
          logger.error("Cannot sync: project is null or undefined");
@@ -272,21 +207,12 @@
       // Sync project metadata
       const dbProject = await this.addProjectMetadata(project, repository);
 
-<<<<<<< HEAD
+      // Sync connections
+      await this.addConnections(project, dbProject.id, repository);
+
       // Sync packages
       await this.addPackages(project, dbProject.id, repository);
 
-      // Sync connections
-      await this.addConnections(project, dbProject.id, repository);
-
-=======
-      // Sync connections
-      await this.addConnections(project, dbProject.id, repository);
-
-      // Sync packages
-      await this.addPackages(project, dbProject.id, repository);
-
->>>>>>> 30228032
       logger.info(`Synced project "${projectName}" to database`);
    }
 
@@ -295,23 +221,16 @@
       repository: ReturnType<typeof this.storageManager.getRepository>,
    ): Promise<{ id: string; name: string }> {
       const projectName = project.metadata?.name;
-<<<<<<< HEAD
-=======
       if (!projectName) {
          throw new Error("Project name is required but not found");
       }
->>>>>>> 30228032
       const projectPath = project.metadata?.location || "";
       const projectDescription =
          (project.metadata as { description?: string })?.description ??
          undefined;
 
       const projectData = {
-<<<<<<< HEAD
-         name: projectName!,
-=======
          name: projectName,
->>>>>>> 30228032
          path: projectPath,
          description: projectDescription,
          metadata: project.metadata || {},
@@ -321,12 +240,7 @@
          return await repository.createProject(projectData);
       } catch (err) {
          // If project exists, update it
-<<<<<<< HEAD
-         const existing = await repository.getProjects();
-         const existingProject = existing.find((p) => p.name === projectName);
-=======
          const existingProject = await repository.getProjectByName(projectName);
->>>>>>> 30228032
          if (existingProject) {
             return repository.updateProject(existingProject.id, projectData);
          }
@@ -340,15 +254,6 @@
       repository: ReturnType<typeof this.storageManager.getRepository>,
    ): Promise<void> {
       const packages = await project.listPackages();
-<<<<<<< HEAD
-      const packageNames = packages
-         .map((p) => p.name)
-         .filter((name): name is string => name !== undefined);
-
-      // Clean up orphaned packages
-      await this.cleanupPackages(projectId, packageNames);
-=======
->>>>>>> 30228032
 
       // Sync each package
       for (const pkg of packages) {
@@ -395,69 +300,6 @@
                projectId,
                packageData,
                repository,
-<<<<<<< HEAD
-            );
-         } else {
-            logger.warn(`Failed to sync package ${pkg.name}:`, error.message);
-         }
-      }
-   }
-
-   private async updatePackage(
-      packageName: string,
-      projectId: string,
-      packageData: {
-         description: string | undefined;
-         manifestPath: string;
-         metadata: Record<string, unknown>;
-      },
-      repository: ReturnType<typeof this.storageManager.getRepository>,
-   ): Promise<void> {
-      const existingPackages = await repository.getPackages(projectId);
-      const existingPackage = existingPackages.find(
-         (p) => p.name === packageName,
-      );
-
-      if (existingPackage) {
-         await repository.updatePackage(existingPackage.id, {
-            description: packageData.description,
-            manifestPath: packageData.manifestPath,
-            metadata: packageData.metadata,
-         });
-         logger.info(`Updated existing package: ${packageName}`);
-      }
-   }
-
-   private async addConnections(
-      project: Project,
-      projectId: string,
-      repository: ReturnType<typeof this.storageManager.getRepository>,
-   ): Promise<void> {
-      try {
-         const connections = project.listApiConnections();
-         const existingConnections = await repository.getConnections(projectId);
-
-         // Clean up connections
-         await this.cleanupConnections(
-            connections,
-            existingConnections,
-            repository,
-         );
-
-         // Add/update connections
-         for (const conn of connections) {
-            if (!conn.name) {
-               logger.warn("Skipping connection with undefined name");
-               continue;
-            }
-
-            await this.addConnection(
-               conn,
-               projectId,
-               existingConnections,
-               repository,
-=======
->>>>>>> 30228032
             );
          }
       } catch (err: unknown) {
@@ -514,108 +356,6 @@
             });
             logger.info(`Updated existing connection: ${conn.name}`);
          } else {
-<<<<<<< HEAD
-            // Create new connection
-            await repository.createConnection(connectionData);
-            logger.info(`Created connection: ${conn.name}`);
-         }
-      } catch (err: unknown) {
-         const error = err as Error;
-         logger.error(`Failed to sync connection ${conn.name}:`, error);
-         throw error;
-      }
-   }
-
-   public async addPackageToDatabase(
-      projectName: string,
-      packageName: string,
-   ): Promise<void> {
-      const project = await this.getProject(projectName, false);
-      const repository = this.storageManager.getRepository();
-
-      // Get the project ID from database
-      const dbProjects = await repository.getProjects();
-      const dbProject = dbProjects.find((p) => p.name === projectName);
-
-      if (!dbProject) {
-         logger.error(`Project "${projectName}" not found in database`);
-         throw new Error(`Project "${projectName}" not found in database`);
-      }
-
-      // Get the package from the project
-      const packages = await project.listPackages();
-      const pkg = packages.find((p) => p.name === packageName);
-
-      if (!pkg) {
-         logger.warn(`Package "${packageName}" not found in project`);
-         return;
-      }
-
-      // Sync the specific package
-      await this.addPackage(pkg, dbProject.id, repository);
-      logger.info(`Synced package "${packageName}" to database`);
-   }
-
-   /**
-    * Delete a package from the database
-    */
-   public async deletePackageFromDatabase(
-      projectName: string,
-      packageName: string,
-   ): Promise<void> {
-      const repository = this.storageManager.getRepository();
-
-      // Get the project ID from database
-      const dbProjects = await repository.getProjects();
-      const dbProject = dbProjects.find((p) => p.name === projectName);
-
-      if (!dbProject) {
-         logger.error(`Project "${projectName}" not found in database`);
-         return;
-      }
-
-      // Find and delete the package
-      const existingPackages = await repository.getPackages(dbProject.id);
-      const existingPackage = existingPackages.find(
-         (p) => p.name === packageName,
-      );
-
-      if (existingPackage) {
-         await repository.deletePackage(existingPackage.id);
-         logger.info(`Deleted package "${packageName}" from database`);
-      }
-   }
-
-   private async cleanupAndCreatePublisherPath() {
-      const forceInit = process.env.INITIALIZE_STORAGE === "true";
-
-      if (forceInit) {
-         const uploadDocsPath = path.join(
-            this.serverRootPath,
-            PUBLISHER_DATA_DIR,
-         );
-         logger.info(
-            `Force init: Cleaning up upload documents path ${uploadDocsPath}`,
-         );
-         try {
-            await fs.promises.rm(uploadDocsPath, {
-               recursive: true,
-               force: true,
-            });
-         } catch (error) {
-            if ((error as NodeJS.ErrnoException).code === "EACCES") {
-               logger.warn(
-                  `Permission denied, skipping cleanup of upload documents path ${uploadDocsPath}`,
-               );
-            } else if ((error as NodeJS.ErrnoException).code !== "ENOENT") {
-               // Ignore if directory doesn't exist
-               throw error;
-            }
-         }
-      } else {
-         logger.info(`Using existing publisher path`);
-      }
-=======
             logger.warn(`Failed to sync package ${pkg.name}:`, error.message);
          }
       }
@@ -802,7 +542,6 @@
       } else {
          logger.info(`Using existing publisher path`);
       }
->>>>>>> 30228032
 
       const uploadDocsPath = path.join(this.serverRootPath, PUBLISHER_DATA_DIR);
       await fs.promises.mkdir(uploadDocsPath, { recursive: true });
@@ -926,16 +665,10 @@
       // Check if project already exists and update it instead of creating a new one
       const existingProject = this.projects.get(projectName);
       if (existingProject) {
-<<<<<<< HEAD
-         throw new Error(
-            `Project "${projectName}" already exists. Use updateProject to modify it.`,
-         );
-=======
          const updatedProject = await existingProject.update(project);
          this.projects.set(projectName, updatedProject);
          await this.addProjectToDatabase(updatedProject);
          return updatedProject;
->>>>>>> 30228032
       }
       const projectManifest = await ProjectStore.reloadProjectManifest(
          this.serverRootPath,
@@ -971,11 +704,7 @@
 
       this.projects.set(projectName, newProject);
 
-<<<<<<< HEAD
-      (project?.packages || []).forEach((_package) => {
-=======
       project?.packages?.forEach((_package) => {
->>>>>>> 30228032
          if (_package.name) {
             newProject.setPackageStatus(_package.name, PackageStatus.SERVING);
          }
