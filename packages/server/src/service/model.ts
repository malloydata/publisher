import { DuckDBConnection } from "@malloydata/db-duckdb";
import { PostgresConnection } from "@malloydata/db-postgres";
import { BigQueryConnection } from "@malloydata/db-bigquery";
import { SnowflakeConnection } from "@malloydata/db-snowflake";
import { TrinoConnection } from "@malloydata/db-trino";
import { v4 as uuidv4 } from "uuid";
import {
   Connection,
   FixedConnectionMap,
   LookupConnection,
   ModelDef,
   ModelMaterializer,
   NamedModelObject,
   NamedQuery,
   QueryMaterializer,
   Result,
   Runtime,
   StructDef,
   TurtleDef,
   isSourceDef,
   InMemoryModelCache,
   CacheManager,
} from "@malloydata/malloy";
import {
   MalloySQLParser,
   MalloySQLStatementType,
} from "@malloydata/malloy-sql";
import malloyPackage from "@malloydata/malloy/package.json";
import { DataStyles } from "@malloydata/render";
import * as fs from "fs/promises";
import * as path from "path";
import { fileURLToPath } from "url";
import { components } from "../api";
import { HackyDataStylesAccumulator } from "../data_styles";
import {
   BadRequestError,
   ModelCompilationError,
   ModelNotFoundError,
} from "../errors";
import {
   URL_READER,
   MODEL_FILE_SUFFIX,
   NOTEBOOK_FILE_SUFFIX,
   getWorkingDirectory,
} from "../utils";

type ApiCompiledModel = components["schemas"]["CompiledModel"];
type ApiNotebookCell = components["schemas"]["NotebookCell"];
type ApiSource = components["schemas"]["Source"];
type ApiView = components["schemas"]["View"];
type ApiQuery = components["schemas"]["Query"];
export type ApiConnection = components["schemas"]["Connection"];

const MALLOY_VERSION = malloyPackage.version;

export type ModelType = "model" | "notebook";

interface RunnableNotebookCell {
   type: "code" | "markdown";
   text: string;
   runnable?: QueryMaterializer;
}

export class Model {
   private packageName: string;
   private modelPath: string;
   private dataStyles: DataStyles;
   private modelType: ModelType;
   private modelMaterializer: ModelMaterializer | undefined;
   private modelDef: ModelDef | undefined;
   private sources: ApiSource[] | undefined;
   private queries: ApiQuery[] | undefined;
   private runnableNotebookCells: RunnableNotebookCell[] | undefined;
   private compilationError: string | undefined;

   constructor(
      packageName: string,
      modelPath: string,
      dataStyles: DataStyles,
      modelType: ModelType,
      modelMaterializer: ModelMaterializer | undefined,
      modelDef: ModelDef | undefined,
      sources: ApiSource[] | undefined,
      queries: ApiQuery[] | undefined,
      runnableNotebookCells: RunnableNotebookCell[] | undefined,
      compilationError: string | undefined,
   ) {
      this.packageName = packageName;
      this.modelPath = modelPath;
      this.dataStyles = dataStyles;
      this.modelType = modelType;
      this.modelDef = modelDef;
      this.modelMaterializer = modelMaterializer;
      this.sources = sources;
      this.queries = queries;
      this.runnableNotebookCells = runnableNotebookCells;
      this.compilationError = compilationError;
   }

   public static async create(
      packageName: string,
      modelPath: string,
      connectionConfig: ApiConnection[] | undefined,
   ): Promise<Model> {
      // getModelRuntime might throw a ModelNotFoundError. It's the callers responsibility
      // to pass a valid model path or handle the error.
      const { runtime, modelURL, importBaseURL, dataStyles, modelType } =
         await Model.getModelRuntime(packageName, modelPath, connectionConfig);

      try {
         const { modelMaterializer, runnableNotebookCells } =
            await Model.getModelMaterializer(
               runtime,
               importBaseURL,
               modelURL,
               modelPath,
            );

         let modelDef = undefined;
         let sources = undefined;
         let queries = undefined;
         if (modelMaterializer) {
            modelDef = (await modelMaterializer.getModel())._modelDef;
            sources = Model.getSources(modelPath, modelDef);
            queries = Model.getQueries(modelPath, modelDef);
         }

         return new Model(
            packageName,
            modelPath,
            dataStyles,
            modelType,
            modelMaterializer,
            modelDef,
            sources,
            queries,
            runnableNotebookCells,
            undefined,
         );
      } catch (error) {
         return new Model(
            packageName,
            modelPath,
            dataStyles,
            modelType,
            undefined,
            undefined,
            undefined,
            undefined,
            undefined,
            (error as Error).message,
         );
      }
   }

   public getPath(): string {
      return this.modelPath;
   }

   public getType(): ModelType {
      return this.modelType;
   }

   public getSources(): ApiSource[] | undefined {
      return this.sources;
   }

   public getQueries(): ApiQuery[] | undefined {
      return this.sources;
   }

   public async getModel(): Promise<ApiCompiledModel> {
      if (this.compilationError) {
         throw new ModelCompilationError(this.compilationError);
      }

      if (this.modelType === "model") {
         return this.getStandardModel();
      } else if (this.modelType === "notebook") {
         return this.getNotebookModel();
      } else {
         throw new ModelNotFoundError(
            `${this.modelPath} is not a valid model name.  Model files must end in .malloy or .malloynb.`,
         );
      }
   }

   public async getQueryResults(
      sourceName?: string,
      queryName?: string,
      query?: string,
   ): Promise<{
      queryResults: Result;
      modelDef: ModelDef;
      dataStyles: DataStyles;
   }> {
      if (this.compilationError) {
         throw new ModelCompilationError(this.compilationError);
      }

      let runnable: QueryMaterializer;
      if (!this.modelMaterializer || !this.modelDef)
         throw new BadRequestError("Model has no queryable entities.");
      if (!sourceName && !queryName && query) {
         runnable = this.modelMaterializer.loadQuery("\n" + query);
      } else if (queryName && !query) {
         runnable = this.modelMaterializer.loadQuery(
            `\nrun: ${sourceName ? sourceName + "->" : ""}${queryName}`,
         );
      } else {
         throw new BadRequestError(
            "Invalid query request. Query OR queryName must be defined.",
         );
      }
      const rowLimit =
         runnable instanceof QueryMaterializer
            ? (await runnable.getPreparedResult()).resultExplore.limit
            : undefined;
      return {
         queryResults: await runnable.run({ rowLimit }),
         modelDef: this.modelDef,
         dataStyles: this.dataStyles,
      };
   }

   private getStandardModel(): ApiCompiledModel {
      return {
         type: "source",
         packageName: this.packageName,
         modelPath: this.modelPath,
         malloyVersion: MALLOY_VERSION,
         dataStyles: JSON.stringify(this.dataStyles),
         modelDef: JSON.stringify(this.modelDef),
         sources: this.sources,
         queries: this.queries,
      } as ApiCompiledModel;
   }

   private async getNotebookModel(): Promise<ApiCompiledModel> {
      const notebookCells: ApiNotebookCell[] = await Promise.all(
         (this.runnableNotebookCells as RunnableNotebookCell[]).map(
            async (cell) => {
               let queryName: string | undefined = undefined;
               let queryResult: string | undefined = undefined;
               if (cell.runnable) {
                  try {
                     const rowLimit = cell.runnable
                        ? (await cell.runnable.getPreparedResult())
                           .resultExplore.limit
                        : undefined;
                     const result = await cell.runnable.run({ rowLimit });
                     const query = (await cell.runnable.getPreparedQuery())
                        ._query;
                     queryName = (query as NamedQuery).as || query.name;
                     queryResult =
                        result?._queryResult &&
                        JSON.stringify(result?._queryResult);
                  } catch (error) {
                     if (
                        !(error as Error).message.includes(
                           "Model has no queries",
                        )
                     ) {
                        // When the notebook only executed the source it will have no
                        // queries. That's fine, but throw other types of errors.
                        throw error;
                     }
                  }
               }
               return {
                  type: cell.type,
                  text: cell.text,
                  queryName: queryName,
                  queryResult: queryResult,
               } as ApiNotebookCell;
            },
         ),
      );

      return {
         type: "notebook",
         packageName: this.packageName,
         modelPath: this.modelPath,
         malloyVersion: MALLOY_VERSION,
         dataStyles: JSON.stringify(this.dataStyles),
         modelDef: JSON.stringify(this.modelDef),
         sources: this.modelDef && this.sources,
         queries: this.modelDef && this.queries,
         notebookCells,
      } as ApiCompiledModel;
   }

   static async getModelRuntime(
      packageName: string,
      modelPath: string,
      connectionConfig: ApiConnection[] | undefined,
   ): Promise<{
      runtime: Runtime;
      modelURL: URL;
      importBaseURL: URL;
      dataStyles: DataStyles;
      modelType: ModelType;
   }> {
      const workingDirectory = getWorkingDirectory();
      const packagePath = path.join(workingDirectory, packageName);
      const fullModelPath = path.join(packagePath, modelPath);
      try {
         if (!(await fs.stat(fullModelPath)).isFile()) {
            throw new ModelNotFoundError(`${modelPath} is not a file.`);
         }
      } catch (error) {
         throw new ModelNotFoundError(`${modelPath} does not exist.`);
      }

      let modelType: ModelType;
      if (modelPath.endsWith(MODEL_FILE_SUFFIX)) {
         modelType = "model";
      } else if (modelPath.endsWith(NOTEBOOK_FILE_SUFFIX)) {
         modelType = "notebook";
      } else {
         throw new ModelNotFoundError(
            `${modelPath} is not a valid model name.  Model files must end in .malloy or .malloynb.`,
         );
      }

      const importBaseURL = new URL(
         "file://" + path.dirname(fullModelPath) + "/",
      );
      const modelCache = new InMemoryModelCache();
      const cacheManager = new CacheManager(modelCache);
      const modelURL = new URL("file://" + fullModelPath);
      const urlReader = new HackyDataStylesAccumulator(URL_READER);
      const modelDirectory = path.dirname(fileURLToPath(modelURL));
      const connections = await Model.createConnections(
         modelDirectory,
         connectionConfig,
      );
<<<<<<< HEAD
      const runtime = new Runtime({ urlReader, connections, cacheManager });
=======
      const runtime = new Runtime({ urlReader, connections });
>>>>>>> 451f8507
      const dataStyles = urlReader.getHackyAccumulatedDataStyles();
      return { runtime, modelURL, importBaseURL, dataStyles, modelType };
   }

   private static async createConnections(
      modelDirectory: string,
      connectionConfig: ApiConnection[] | undefined,
   ): Promise<LookupConnection<Connection>> {
      const connectionMap = new Map<string, Connection>();
      connectionMap.set(
         "duckdb",
         new DuckDBConnection("duckdb", ":memory:", modelDirectory),
      );

      if (connectionConfig) {
         connectionConfig.map(async (connection) => {
            // This case shouldn't happen.  The package validation logic should
            // catch it.
            if (!connection.name) {
               throw "Invalid connection configuration.  No name.";
            }

            switch (connection.type) {
               case "postgres": {
                  const configReader = async () => {
                     if (!connection.postgresConnection) {
                        throw "Invalid connection configuration.  No postgres connection.";
                     }
                     return {
                        host: connection.postgresConnection.host,
                        port: connection.postgresConnection.port,
                        username: connection.postgresConnection.userName,
                        password: connection.postgresConnection.password,
                        databaseName:
                           connection.postgresConnection.databaseName,
                        connectionString:
                           connection.postgresConnection.connectionString,
                     };
                  };
                  const postgresConnection = new PostgresConnection(
                     connection.name,
                     () => ({}),
                     configReader,
                  );
                  connectionMap.set(connection.name, postgresConnection);
                  break;
               }

               case "bigquery": {
                  if (!connection.bigqueryConnection) {
                     throw "Invalid connection configuration.  No bigquery connection.";
                  }

                  // If a service account key file is provided, we persist it to disk
                  // and pass the path to the BigQueryConnection.
                  let serviceAccountKeyPath = undefined;
                  if (connection.bigqueryConnection.serviceAccountKeyJson) {
                     serviceAccountKeyPath = path.join(
                        "/tmp",
                        `${connection.name}-${uuidv4()}-service-account-key.json`,
                     );
                     await fs.writeFile(
                        serviceAccountKeyPath,
                        connection.bigqueryConnection
                           .serviceAccountKeyJson as string,
                     );
                  }

                  const bigqueryConnectionOptions = {
                     projectId: connection.bigqueryConnection.defaultProjectId,
                     serviceAccountKeyPath: serviceAccountKeyPath,
                     location: connection.bigqueryConnection.location,
                     maximumBytesBilled:
                        connection.bigqueryConnection.maximumBytesBilled,
                     timeoutMs:
                        connection.bigqueryConnection.queryTimeoutMilliseconds,
                     billingProjectId:
                        connection.bigqueryConnection.billingProjectId,
                  };
                  const bigqueryConnection = new BigQueryConnection(
                     connection.name,
                     () => ({}),
                     bigqueryConnectionOptions,
                  );
                  connectionMap.set(connection.name, bigqueryConnection);
                  break;
               }

               case "snowflake": {
                  if (!connection.snowflakeConnection) {
                     throw new Error(
                        "Snowflake connection configuration is missing.",
                     );
                  }
                  if (!connection.snowflakeConnection.account) {
                     throw new Error("Snowflake account is required.");
                  }

                  if (!connection.snowflakeConnection.username) {
                     throw new Error("Snowflake username is required.");
                  }

                  if (!connection.snowflakeConnection.password) {
                     throw new Error("Snowflake password is required.");
                  }

                  if (!connection.snowflakeConnection.warehouse) {
                     throw new Error("Snowflake warehouse is required.");
                  }

                  const snowflakeConnectionOptions = {
                     connOptions: {
                        account: connection.snowflakeConnection.account,
                        username: connection.snowflakeConnection.username,
                        password: connection.snowflakeConnection.password,
                        warehouse: connection.snowflakeConnection.warehouse,
                        database: connection.snowflakeConnection.database,
                        schema: connection.snowflakeConnection.schema,
                        timeout:
                           connection.snowflakeConnection
                              .responseTimeoutMilliseconds,
                     },
                  };
                  const snowflakeConnection = new SnowflakeConnection(
                     connection.name,
                     snowflakeConnectionOptions,
                  );
                  connectionMap.set(connection.name, snowflakeConnection);
                  break;
               }

               case "trino": {
                  if (!connection.trinoConnection) {
                     throw new Error(
                        "Trino connection configuration is missing.",
                     );
                  }
                  const trinoConnectionOptions = {
                     server: connection.trinoConnection.server,
                     port: connection.trinoConnection.port,
                     catalog: connection.trinoConnection.catalog,
                     schema: connection.trinoConnection.schema,
                     user: connection.trinoConnection.user,
                     password: connection.trinoConnection.password,
                  };
                  const trinoConnection: Connection = new TrinoConnection(
                     connection.name,
                     {},
                     trinoConnectionOptions,
                  );
                  connectionMap.set(connection.name, trinoConnection);
                  break;
               }

               default: {
                  throw new Error(
                     `Unsupported connection type: ${connection.type}`,
                  );
               }
            }
         });
      }

      return new FixedConnectionMap(connectionMap, "duckdb");
   }

   private static getQueries(
      modelPath: string,
      modelDef: ModelDef,
   ): ApiQuery[] {
      const isNamedQuery = (object: NamedModelObject): object is NamedQuery =>
         object.type === "query";
      return Object.values(modelDef.contents)
         .filter(isNamedQuery)
         .map((queryObj: NamedQuery) => ({
            name: queryObj.as || queryObj.name,
            annotations: queryObj?.annotation?.blockNotes
               ?.filter((note) => note.at.url.includes(modelPath))
               .map((note) => note.text),
         }));
   }

   private static getSources(
      modelPath: string,
      modelDef: ModelDef,
   ): ApiSource[] {
      return Object.values(modelDef.contents)
         .filter((obj) => isSourceDef(obj))
         .map(
            (sourceObj) =>
               ({
                  name: sourceObj.as || sourceObj.name,
                  annotations: (sourceObj as StructDef).annotation?.blockNotes
                     ?.filter((note) => note.at.url.includes(modelPath))
                     .map((note) => note.text),
                  views: (sourceObj as StructDef).fields
                     .filter((turtleObj) => turtleObj.type === "turtle")
                     .filter((turtleObj) =>
                        // TODO(kjnesbit): Fix non-reduce views. Filter out
                        // non-reduce views, i.e., indexes. Need to discuss with Will.
                        (turtleObj as TurtleDef).pipeline
                           .map((stage) => stage.type)
                           .every((type) => type == "reduce"),
                     )
                     .map(
                        (turtleObj) =>
                           ({
                              name: turtleObj.as || turtleObj.name,
                              annotations: turtleObj?.annotation?.blockNotes
                                 ?.filter((note) =>
                                    note.at.url.includes(modelPath),
                                 )
                                 .map((note) => note.text),
                           }) as ApiView,
                     ),
               }) as ApiSource,
         );
   }

   static async getModelMaterializer(
      runtime: Runtime,
      importBaseURL: URL,
      modelURL: URL,
      modelPath: string,
   ): Promise<{
      modelMaterializer: ModelMaterializer | undefined;
      runnableNotebookCells: RunnableNotebookCell[] | undefined;
   }> {
      if (modelPath.endsWith(MODEL_FILE_SUFFIX)) {
         const modelMaterializer = await Model.getStandardModelMaterializer(
            runtime,
            importBaseURL,
            modelURL,
            modelPath,
         );
         return {
            modelMaterializer,
            runnableNotebookCells: undefined,
         };
      } else if (modelPath.endsWith(NOTEBOOK_FILE_SUFFIX)) {
         const { modelMaterializer: mm, runnableNotebookCells: rnc } =
            await Model.getNotebookModelMaterializer(
               runtime,
               importBaseURL,
               modelURL,
               modelPath,
            );
         return {
            modelMaterializer: mm,
            runnableNotebookCells: rnc,
         };
      } else {
         throw new Error(
            `${modelPath} is not a valid model name.  Model files must end in .malloy or .malloynb.`,
         );
      }
   }

   private static async getStandardModelMaterializer(
      runtime: Runtime,
      importBaseURL: URL,
      modelURL: URL,
      modelPath: string,
   ): Promise<ModelMaterializer> {
      const mm = runtime.loadModel(modelURL, { importBaseURL });
      if (!mm) {
         throw new Error(`Invalid model ${modelPath}.`);
      }
      return mm;
   }

   private static async getNotebookModelMaterializer(
      runtime: Runtime,
      importBaseURL: URL,
      modelURL: URL,
      modelPath: string,
   ): Promise<{
      modelMaterializer: ModelMaterializer | undefined;
      runnableNotebookCells: RunnableNotebookCell[];
   }> {
      let fileContents = undefined;
      let parse = undefined;

      try {
         fileContents = await fs.readFile(modelURL, "utf8");
      } catch {
         throw new ModelNotFoundError("Model not found: " + modelPath);
      }

      try {
         parse = MalloySQLParser.parse(fileContents, modelPath);
      } catch {
         throw new Error("Could not parse model: " + modelPath);
      }

      const runnableNotebookCells: RunnableNotebookCell[] = [];
      let mm: ModelMaterializer | undefined = undefined;
      parse.statements.forEach((stmt) => {
         if (stmt.type === MalloySQLStatementType.MALLOY) {
            if (!mm) {
               mm = runtime.loadModel(stmt.text, { importBaseURL });
            } else {
               mm = mm.extendModel(stmt.text, { importBaseURL });
            }
            const runnable = mm.loadFinalQuery();
            runnableNotebookCells.push({
               type: "code",
               text: stmt.text,
               runnable: runnable,
            });
         } else if (stmt.type === MalloySQLStatementType.MARKDOWN) {
            runnableNotebookCells.push({ type: "markdown", text: stmt.text });
         }
      });

      return {
         modelMaterializer: mm,
         runnableNotebookCells: runnableNotebookCells,
      };
   }
}<|MERGE_RESOLUTION|>--- conflicted
+++ resolved
@@ -335,11 +335,7 @@
          modelDirectory,
          connectionConfig,
       );
-<<<<<<< HEAD
       const runtime = new Runtime({ urlReader, connections, cacheManager });
-=======
-      const runtime = new Runtime({ urlReader, connections });
->>>>>>> 451f8507
       const dataStyles = urlReader.getHackyAccumulatedDataStyles();
       return { runtime, modelURL, importBaseURL, dataStyles, modelType };
    }
