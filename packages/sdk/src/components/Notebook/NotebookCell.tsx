import * as Malloy from "@malloydata/malloy-interfaces";
import CodeIcon from "@mui/icons-material/Code";
import ContentCopyIcon from "@mui/icons-material/ContentCopy";
import LinkOutlinedIcon from "@mui/icons-material/LinkOutlined";
import {
   CardActions,
   Collapse,
   IconButton,
   Stack,
   Tooltip,
   Typography,
} from "@mui/material";
import Markdown from "markdown-to-jsx";
import React, { useEffect } from "react";
import { NotebookCell as ClientNotebookCell } from "../../client";
import { highlight } from "../highlighter";
import { SourcesExplorer } from "../Model";
import ResultContainer from "../RenderedResult/ResultContainer";
import { StyledCard, StyledCardContent } from "../styles";

// Add global style for code display
const codeStyle = `
  .code-display pre {
    margin: 0;
    padding: 0;
  }
`;

interface NotebookCellProps {
   cell: ClientNotebookCell;
   notebookPath: string;
   queryResultCodeSnippet: string;
   expandCodeCell?: boolean;
   hideCodeCellIcon?: boolean;
   expandEmbedding?: boolean;
   hideEmbeddingIcon?: boolean;
}

export function NotebookCell({
   cell,
   notebookPath,
   queryResultCodeSnippet,
   expandCodeCell,
   hideCodeCellIcon,
   expandEmbedding,
   hideEmbeddingIcon,
}: NotebookCellProps) {
   const [codeExpanded, setCodeExpanded] =
      React.useState<boolean>(expandCodeCell);
   const [embeddingExpanded, setEmbeddingExpanded] =
      React.useState<boolean>(expandEmbedding);
   const [highlightedMalloyCode, setHighlightedMalloyCode] =
      React.useState<string>();
   const [highlightedEmbedCode, setHighlightedEmbedCode] =
      React.useState<string>();
   const [sourcesExpanded, setSourcesExpanded] = React.useState<boolean>(false);
   useEffect(() => {
      if (cell.type === "code")
         highlight(cell.text, "malloy").then((code) => {
            setHighlightedMalloyCode(code);
         });
   }, [cell]);

   useEffect(() => {
      highlight(queryResultCodeSnippet, "typescript").then((code) => {
         setHighlightedEmbedCode(code);
      });
   }, [queryResultCodeSnippet]);

   return (
      (cell.type === "markdown" && (
         <StyledCard variant="outlined" sx={{ border: 0 }}>
            <StyledCardContent>
               <Markdown>{cell.text}</Markdown>
            </StyledCardContent>
         </StyledCard>
      )) ||
      (cell.type === "code" && (
         <StyledCard variant="outlined" sx={{ height: "auto" }}>
            {(!hideCodeCellIcon || (!hideEmbeddingIcon && cell.result)) && (
               <Stack
                  sx={{
                     flexDirection: "row",
                     justifyContent: "right",
                  }}
               >
                  <CardActions
                     sx={{
                        padding: "0px 10px 0px 10px",
                        mb: "auto",
                        mt: "auto",
                     }}
                  >
                     {cell.newSources && cell.newSources.length > 0 && (
                        <Tooltip title="Explore Data Sources">
                           <IconButton
                              size="small"
                              onClick={() => {
                                 setSourcesExpanded(!sourcesExpanded);
                                 setEmbeddingExpanded(false);
                                 setCodeExpanded(false);
                              }}
                           >
                              <svg
                                 width="24"
                                 height="24"
                                 viewBox="0 0 24 24"
                                 fill="none"
                                 xmlns="http://www.w3.org/2000/svg"
                              >
                                 <path
                                    d="M3 3h18v18H3V3zm2 2v14h14V5H5zm2 2h10v2H7V7zm0 4h10v2H7v-2zm0 4h10v2H7v-2z"
                                    fill="currentColor"
                                 />
                              </svg>
                           </IconButton>
                        </Tooltip>
                     )}
                     {!hideCodeCellIcon && (
                        <Tooltip
                           title={codeExpanded ? "Hide Code" : "View Code"}
                        >
                           <IconButton
                              size="small"
                              onClick={() => {
                                 setCodeExpanded(!codeExpanded);
                              }}
                           >
                              <CodeIcon />
                           </IconButton>
                        </Tooltip>
                     )}
                     {!hideEmbeddingIcon && cell.result && (
                        <Tooltip
                           title={
                              embeddingExpanded
                                 ? "Hide Embedding"
                                 : "View Embedding"
                           }
                        >
                           <IconButton
                              size="small"
                              onClick={() => {
                                 setEmbeddingExpanded(!embeddingExpanded);
                              }}
                           >
                              <LinkOutlinedIcon />
                           </IconButton>
                        </Tooltip>
                     )}
                  </CardActions>
               </Stack>
            )}
            <Collapse in={embeddingExpanded} timeout="auto" unmountOnExit>
               <Stack
                  sx={{
                     p: "10px",
                     borderRadius: 0,
                     flexDirection: "row",
                     justifyContent: "space-between",
                  }}
               >
                  <Typography
                     component="div"
                     sx={{
                        fontSize: "12px",
                        "& .line": { textWrap: "wrap" },
                     }}
                     dangerouslySetInnerHTML={{
                        __html: highlightedEmbedCode,
                     }}
                  />
                  <Tooltip title="Copy Embeddable Code">
                     <IconButton
                        sx={{ width: "24px", height: "24px" }}
                        onClick={() => {
                           navigator.clipboard.writeText(
                              queryResultCodeSnippet,
                           );
                        }}
                     >
                        <ContentCopyIcon />
                     </IconButton>
                  </Tooltip>
               </Stack>
            </Collapse>
            <Collapse in={codeExpanded} timeout="auto" unmountOnExit>
               <style>{codeStyle}</style>
               <Stack
                  sx={{
                     mx: "15px",
                     mb: "10px",
                     borderRadius: 0,
                     flexDirection: "row",
                     justifyContent: "space-between",
                  }}
               >
                  <div
                     className="code-display"
                     style={{
                        fontSize: "12px",
                        width: "800px",
                        border: "1px solid rgb(220,220,220)",
                     }}
                     dangerouslySetInnerHTML={{
                        __html: highlightedMalloyCode,
                     }}
                  />
               </Stack>
            </Collapse>
            <Collapse
               in={sourcesExpanded}
               timeout="auto"
               unmountOnExit
               sx={{ p: "5px" }}
            >
               <SourcesExplorer
                  sourceAndPaths={cell.newSources.map((source) => {
                     const sourceInfo = JSON.parse(source) as Malloy.SourceInfo;
                     return {
                        sourceInfo: sourceInfo,
                        modelPath: notebookPath,
                     };
                  })}
               />
            </Collapse>
            {cell.result && !sourcesExpanded && (
<<<<<<< HEAD
               <>
                  <ResultContainer
                     result={cell.result}
                     minHeight={300}
                     maxHeight={700}
                  />
               </>
=======
               <ResultContainer
                  result={cell.result}
                  minHeight={200}
                  maxHeight={800}
               />
>>>>>>> 587fee64
            )}
         </StyledCard>
      ))
   );
}<|MERGE_RESOLUTION|>--- conflicted
+++ resolved
@@ -225,7 +225,6 @@
                />
             </Collapse>
             {cell.result && !sourcesExpanded && (
-<<<<<<< HEAD
                <>
                   <ResultContainer
                      result={cell.result}
@@ -233,13 +232,6 @@
                      maxHeight={700}
                   />
                </>
-=======
-               <ResultContainer
-                  result={cell.result}
-                  minHeight={200}
-                  maxHeight={800}
-               />
->>>>>>> 587fee64
             )}
          </StyledCard>
       ))
