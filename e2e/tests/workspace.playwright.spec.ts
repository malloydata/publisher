import { expect, Page, test } from '@playwright/test';
import fs from 'fs';
import { spawn } from 'child_process';
import { execSync } from 'child_process';
const BASE_URL = 'http://localhost:4000/';
test.setTimeout(60_000);

async function gotoStartPage(page: Page, timeout = 45_000) {
  await page.goto(BASE_URL, { timeout });
}

// Test Case 1.
test.describe('Create New Project Flow', () => {
<<<<<<< HEAD

=======
>>>>>>> e5ba9bfa
  test.beforeEach(async ({ page }) => {
    await gotoStartPage(page);
  });

  test('should open the dialog and submit the form', async ({ page }) => {
    await page.getByRole('button', { name: 'Create New Project' }).click();
    await expect(page.getByRole('dialog', { name: 'Create New Project' })).toBeVisible();
    await page.getByLabel('Project Name').fill('Demo Project');
    await page.getByPlaceholder('Explore semantic models, run queries, and build dashboards').fill('Demo Description Tester');
    await page.locator('form#project-form').press('Enter');
    await expect(page.getByRole('heading', { name: 'Demo Project' })).toBeVisible({ timeout: 10000 });
  });

});

// Test Case 2.
// Navigation of the top right button
test.describe('Header Navigation', () => {
<<<<<<< HEAD

=======
>>>>>>> e5ba9bfa
  test.beforeEach(async ({ page }) => {
    await gotoStartPage(page);
  });

  //  Malloy Docs navigation
  test('should navigate to Malloy Docs page', async ({ page }) => {
    await page.waitForLoadState('domcontentloaded');

    await page.waitForSelector(
      'a[href="https://docs.malloydata.dev/documentation/"]',
      { state: 'visible', timeout: 60000 }
    );
    await page.getByRole('link', { name: /Malloy Docs/i }).click();
    await expect(page).toHaveURL('https://docs.malloydata.dev/documentation/', { timeout: 60000 });
  });

  // Publisher doc navigation
  test('should navigate to Publisher Docs page', async ({ page }) => {
    await page.goto(BASE_URL, { timeout: 60000 });
    await page.waitForLoadState('domcontentloaded');

    await page.waitForSelector('a[href="https://github.com/malloydata/publisher/blob/main/README.md"]', {
      state: 'visible',
      timeout: 60000,
    });

    await Promise.all([
      page.waitForURL('https://github.com/malloydata/publisher/blob/main/README.md', { timeout: 60000 }),
      page.getByRole('link', { name: /Publisher Docs/i }).click(),
    ]);

    await expect(page).toHaveURL('https://github.com/malloydata/publisher/blob/main/README.md');
  });

  // Publisher Api navigation
  test('should navigate to Publisher API (local page)', async ({ page }) => {
<<<<<<< HEAD

=======
>>>>>>> e5ba9bfa
    await page.goto(BASE_URL, { waitUntil: 'domcontentloaded' });

    const apiLink = page.getByRole('link', { name: /Publisher API/i });
    await apiLink.waitFor({ state: 'visible' });

    await Promise.all([
      page.waitForURL('**/api-doc.html', { waitUntil: 'load', timeout: 60000 }),
      apiLink.click(),
    ]);

    await expect(page).toHaveURL('http://localhost:4000/api-doc.html');
  });

});

// Test Case 3.
test.describe('enter project details and perform different operations', () => {

  test.beforeEach(async ({ page }) => {
    await gotoStartPage(page);
  });

  test('enter project details and click cancel', async ({ page }) => {
    await page.getByRole('button', { name: 'Create New Project' }).click();
    const dialog = page.getByRole('dialog', { name: 'Create New Project' });
    await expect(dialog).toBeVisible();
    await page.getByLabel('Project Name').fill('my Project');
    await page.getByPlaceholder('Explore semantic models, run queries, and build dashboards')
      .fill('My Project description');
    await page.getByRole('button', { name: 'Cancel' }).click();
    await expect(dialog).toBeHidden();
  });

  test('enter invalid project details and click create project', async ({ page }) => {
    await page.getByRole('button', { name: 'Create New Project' }).click();
    await expect(page.getByRole('dialog', { name: 'Create New Project' })).toBeVisible();
<<<<<<< HEAD
    await page.getByLabel('Project Name').fill('!@#$%^&*()');
    await page.getByPlaceholder('Explore semantic models, run queries, and build dashboards').fill('!@#$%^&*()');
    await page.locator('form#project-form').press('Enter');
    await expect(page.getByRole('heading', { name: '!@#$%^&*()' })).toBeVisible();
=======
    await page.getByLabel('Project Name').fill('Tester-info');
    await page.getByPlaceholder('Explore semantic models, run queries, and build dashboards').fill('@#$%^&*');
    await page.locator('form#project-form').press('Enter');
    await expect(page.getByRole('heading', { name: 'Tester-info' })).toBeVisible();
>>>>>>> e5ba9bfa
  });

  test('leave project name empty and click create project', async ({ page }) => {
    await page.getByRole('button', { name: 'Create New Project' }).click();
    await expect(page.getByRole('dialog', { name: 'Create New Project' })).toBeVisible();
    await page.getByLabel('Project Name').fill('');
    await page.getByPlaceholder('Explore semantic models, run queries, and build dashboards').fill('');
    await page.locator('form#project-form').press('Enter');
<<<<<<< HEAD
  });

});

test.describe('Verify Semantic Models are Displayed', () => {
  test.beforeEach(async ({ page }) => {
    await gotoStartPage(page);
  });

  test('should navigate to a package and display semantic models correctly', async ({ page }) => {
    const openProjectButtons = page.getByRole('button', { name: 'Open Project' });
    await openProjectButtons.first().waitFor({ state: 'visible', timeout: 20_000 });
    await openProjectButtons.first().click();
    await expect(page).toHaveURL(/malloy-samples/, { timeout: 20_000 });
    await page.waitForLoadState('domcontentloaded');
    const packageName = 'ecommerce';
    const packageLocator = page.locator(`.MuiTypography-overline:has-text("${packageName.toUpperCase()}")`);
    await expect(packageLocator.first()).toBeVisible({ timeout: 20_000 });
    await packageLocator.first().click();
    await expect(page).toHaveURL(new RegExp(`${packageName}`, 'i'), { timeout: 30_000 });
    await page.waitForLoadState('networkidle');
    const possibleLocators = [
      page.getByRole('button', { name: /semantic models/i }),
      page.locator('role=tab[name=/semantic models/i]'),
      page.locator('text=/semantic models/i')
    ];

    let clicked = false;
    for (const locator of possibleLocators) {
      if (await locator.count() > 0) {
        await locator.first().waitFor({ state: 'visible', timeout: 30_000 });
        await locator.first().click({ timeout: 10_000 });
        clicked = true;
        break;
      }
    }

    if (!clicked) {
      const debugButtons = await page.locator('button, [role=tab]').allInnerTexts();

      throw new Error(' Could not find any element labeled "Semantic Models"');
    }
    const modelFile = page.locator(`text=${packageName}.malloy`);
    await modelFile.first().waitFor({ state: 'visible', timeout: 30_000 });
    await expect(modelFile.first()).toBeVisible();

    const dbConnections = page.locator('text=Database Connections');
    await expect(dbConnections).toBeVisible({ timeout: 20_000 });
    await dbConnections.click();

    const bigQueryConnection = page.locator('text=BigQuery');
    await bigQueryConnection.first().waitFor({ state: 'visible', timeout: 20_000 });

    const bigQueryRow = page.locator('tr:has-text("BigQuery"), div:has-text("BigQuery")');
    await bigQueryRow.first().waitFor({ state: 'visible', timeout: 30_000 });

    const deleteIcon = bigQueryRow.locator('button[aria-label*="delete" i], svg[aria-label*="delete" i], [data-testid*="delete" i]');

    const deleteIconCount = await deleteIcon.count();
    if (deleteIconCount === 0) {
      const debugButtons = await page.locator('button, svg, [role=button]').allInnerTexts();

      throw new Error(' No delete icon found for BigQuery connection. Check selector.');
    }

    await deleteIcon.first().scrollIntoViewIfNeeded();
    await deleteIcon.first().hover({ timeout: 5_000 });
    await deleteIcon.first().click({ timeout: 10_000 });

  const confirmDialog = page.getByRole('dialog', { name: /Delete Connection/i });
  await expect(confirmDialog).toBeVisible({ timeout: 20_000 });

  const confirmDeleteBtn = confirmDialog.getByRole('button', { name: /^Delete$/i });
  await expect(confirmDeleteBtn).toBeVisible({ timeout: 10_000 });
  await confirmDeleteBtn.click();

});
});

// Test Case 5. high
test.describe('Verify user can add a new database connection show list', () => {

  test.beforeEach(async ({ page }) => {
    await gotoStartPage(page);
  });

  test('should add a new Postgres connection successfully', async ({ page }) => {

    const openProjectBtn = page.getByRole('button', { name: /Open Project/i });
    await openProjectBtn.first().waitFor({ state: 'visible', timeout: 20_000 });
    await openProjectBtn.first().click();
    await expect(page).toHaveURL(/malloy-samples/, { timeout: 20_000 });

    const packageLocator = page.locator('.MuiTypography-overline', { hasText: 'ECOMMERCE' });
    await expect(packageLocator.first()).toBeVisible({ timeout: 10_000 });
    await packageLocator.first().click();
    await expect(page).toHaveURL(/ecommerce/i, { timeout: 20_000 });
    await page.waitForLoadState('networkidle');

    const addConnectionBtn = page.getByRole('button', { name: /Add Connection/i });
    await addConnectionBtn.waitFor({ state: 'visible', timeout: 10_000 });
    await addConnectionBtn.click();

    const dialog = page.getByRole('dialog', { name: /Create New Connection/i });
    await expect(dialog).toBeVisible({ timeout: 10_000 });

    await dialog.getByLabel('Connection Name').fill('QA-testing');
    await dialog.getByLabel('Connection Type').click();
    await page.getByRole('option', { name: /Postgres/i }).click();

    await dialog.getByLabel('Host').fill('134.192.232.134');
    await dialog.getByLabel('Port').fill('5432');
    await dialog.getByLabel('Database Name').fill('raavi_picking_system');
    await dialog.getByLabel('User Name').fill('postgres');
    await dialog.getByLabel('Password').fill('postgres123');


    const createBtn = dialog.getByRole('button', { name: /^Create Connection$/i });
    await expect(createBtn).toBeVisible({ timeout: 10_000 });
    await createBtn.click();

    const newConnection = page.locator('text=QA-testing');
    await expect(newConnection.first()).toBeVisible({ timeout: 20_000 });

    const connectionType = page.locator('tr:has-text("QA-testing") >> text=postgres');
    await expect(connectionType).toBeVisible();

  });
});

// Test Case 6. high

test.describe('Verify system behavior with invalid connection details', () => {

  test.beforeEach(async ({ page }) => {
    await gotoStartPage(page);
  });

  test('should show an error when user enters invalid DuckDB connection name', async ({ page }) => {

    const openProjectBtn = page.getByRole('button', { name: /Open Project/i });
    await openProjectBtn.first().waitFor({ state: 'visible', timeout: 20_000 });
    await openProjectBtn.first().click();
    await expect(page).toHaveURL(/malloy-samples/, { timeout: 20_000 });

    const packageLocator = page.locator('.MuiTypography-overline', { hasText: 'ECOMMERCE' });
    await expect(packageLocator.first()).toBeVisible({ timeout: 10_000 });
    await packageLocator.first().click();
    await expect(page).toHaveURL(/ecommerce/i, { timeout: 20_000 });
    await page.waitForLoadState('networkidle');

    const addConnectionBtn = page.getByRole('button', { name: /Add Connection/i });
    await addConnectionBtn.waitFor({ state: 'visible', timeout: 10_000 });
    await addConnectionBtn.click();

    const dialog = page.getByRole('dialog', { name: /Create New Connection/i });
    await expect(dialog).toBeVisible({ timeout: 10_000 });

    const typeDropdown = dialog.getByLabel('Connection Type');
    await typeDropdown.click();
    await page.getByRole('option', { name: /DuckDB/i }).click();

    const invalidName = '!@#$%^&&&&&*';
    const nameField = dialog.getByLabel('Connection Name');
    await nameField.fill(invalidName);

    const createBtn = dialog.getByRole('button', { name: /^Create Connection$/i });
    await expect(createBtn).toBeVisible({ timeout: 10_000 });
    await createBtn.click();

    const errorMsg = page.locator('text=/invalid|missing|error|configuration/i');
    await expect(errorMsg.first()).toBeVisible({ timeout: 15_000 });

    const invalidConnRow = page.locator(`text=${invalidName}`);
    await expect(invalidConnRow).toHaveCount(0);
  });
});

// Test Case 7. high
test.describe('Verify user can add a new database connection ', () => {
=======
  });

});

// Test Case 4.
test.describe('Add Package and Verify Notebook Display', () => {
 
  test.beforeEach(async ({ page }) => {
    await gotoStartPage(page);
  });
 
  test('should add a new package and open notebook correctly', async ({ page }) => {
    const openProjectButtons = page.getByRole('button', { name: 'Open Project' });
    const count = await openProjectButtons.count();
    console.log(`Found ${count} "Open Project" buttons`);
    if (count > 1) {
      for (let i = 0; i < count; i++) {
        const containerText = await openProjectButtons.nth(i).locator('..').innerText();
        console.log(`Button[${i}] context:`, containerText.substring(0, 120));
      }
    }
    const firstVisible = openProjectButtons.first();
    await firstVisible.waitFor({ state: 'visible', timeout: 15_000 });
    await firstVisible.click({ timeout: 10_000 });
    console.log('✅ Clicked first visible "Open Project" successfully');
    await expect(page).toHaveURL(/malloy-samples/, { timeout: 30_000 });
    await page.waitForLoadState('domcontentloaded');
    const addPackageBtn = page.getByRole('button', { name: 'Add Package' });
    await addPackageBtn.waitFor({ state: 'visible', timeout: 30_000 });
    await addPackageBtn.click();
    const timestamp = Date.now();
    const packageName = `jelly test ${timestamp}`;
    await page.getByLabel('Package Name').fill(packageName);
    await page.getByLabel('Description').fill('Automated test package for notebook verification');
    await page.getByLabel('Location').fill('git@github.com:jellysaini/credible-data-package.git');
    await page.getByRole('button', { name: 'Save Changes' }).click();
    await page.waitForSelector(`text=${packageName}`, { state: 'visible', timeout: 60_000 });
    await expect(page.locator(`text=${packageName}`)).toBeVisible();
    await page.locator(`text=${packageName}`).click();
    await expect(page).toHaveURL(new RegExp(`malloy-samples/${encodeURIComponent(packageName)}`), { timeout: 30_000 });
    await page.waitForLoadState('networkidle', { timeout: 30_000 });
  });
 
});
 
// Test Case 5.
test.describe('Verify Semantic Models are Displayed', () => {
 
  test.beforeEach(async ({ page }) => {
    await gotoStartPage(page);
  });
 
  test('should navigate to a package and display semantic models correctly', async ({ page }) => {
    const openProjectButtons = page.getByRole('button', { name: 'Open Project' });
    await openProjectButtons.first().waitFor({ state: 'visible', timeout: 20_000 });
    console.log(`Found ${await openProjectButtons.count()} "Open Project" buttons — clicking the first`);
    await openProjectButtons.first().click();
    await expect(page).toHaveURL(/malloy-samples/, { timeout: 20_000 });
    await page.waitForLoadState('domcontentloaded');
    const packageName = 'ecommerce';
    const packageLocator = page.locator(`.MuiTypography-overline:has-text("${packageName.toUpperCase()}")`);
    await expect(packageLocator.first()).toBeVisible({ timeout: 20_000 });
    await packageLocator.first().click();
    await expect(page).toHaveURL(new RegExp(`${packageName}`, 'i'), { timeout: 30_000 });
    await page.waitForLoadState('networkidle');
    console.log('Waiting for Semantic Models navigation control...');
    const possibleLocators = [
      page.getByRole('button', { name: /semantic models/i }),
      page.locator('role=tab[name=/semantic models/i]'),
      page.locator('text=/semantic models/i')
    ];
 
    let clicked = false;
    for (const locator of possibleLocators) {
      if (await locator.count() > 0) {
        console.log(`Found Semantic Models element via selector: ${locator.toString()}`);
        await locator.first().waitFor({ state: 'visible', timeout: 30_000 });
        await locator.first().click({ timeout: 10_000 });
        clicked = true;
        break;
      }
    }
 
    if (!clicked) {
      const debugButtons = await page.locator('button, [role=tab]').allInnerTexts();
      console.log('Available navigation controls:', debugButtons);
      throw new Error('❌ Could not find any element labeled "Semantic Models"');
    }
    const modelFile = page.locator(`text=${packageName}.malloy`);
    await modelFile.first().waitFor({ state: 'visible', timeout: 30_000 });
    await expect(modelFile.first()).toBeVisible();
    await expect(page.locator('text=Semantic Models')).toBeVisible();
  });
});
 
// Test Case 6.
test.describe('Start Local Server and Open Application', () => {
 
  test('Run "bun run start" and verify localhost:4000 opens', async ({ page }) => {
    console.log(' Starting the local server using "bun run start"...');
 
    const serverProcess = spawn('bun', ['run', 'start'], {
      shell: true,
      detached: true,
      stdio: 'inherit',
    });
 
    console.log(' Waiting for server to start...');
    await page.waitForTimeout(10_000); // adjust as needed
 
    await gotoStartPage(page);
    console.log(' Opened:', BASE_URL);
 
    await expect(page).toHaveURL(BASE_URL);
    await expect(page.locator('body')).toBeVisible();
 
   
  });
 
});

// Test case 7

test('Verify git clone and bun run start commands', async () => {
  const repoUrl = 'https://github.com/malloydata/publisher.git';
  const repoName = 'publisher';
  if (fs.existsSync(repoName)) {
    fs.rmSync(repoName, { recursive: true, force: true });
  }
  const cloneOutput = execSync(`git clone ${repoUrl}`, { encoding: 'utf-8', stdio: 'pipe' });

  expect(fs.existsSync(repoName)).toBeTruthy();
  process.chdir(repoName);

  execSync('bun run build:server-deploy', { stdio: 'inherit' });
  execSync('bun run start', { stdio: 'inherit' });

});

// Test Case 8.

test('Setup MCP Server project successfully', async () => {
  const nodeVersion = execSync('node -v').toString().trim();
  const repoUrl = 'https://github.com/vercel/next.js.git';
  const repoName = 'next.js';
  if (fs.existsSync(repoName)) {
    fs.rmSync(repoName, { recursive: true, force: true });
  }

  execSync(`git clone ${repoUrl}`, { stdio: 'inherit' });
  expect(fs.existsSync(repoName)).toBeTruthy();
  execSync('npm install', { cwd: repoName, stdio: 'inherit' });

  expect(fs.existsSync(`${repoName}/package.json`)).toBeTruthy();

});

// Test Case 9.

test.describe('Verify successful execution shows results', () => {
>>>>>>> e5ba9bfa

  test.beforeEach(async ({ page }) => {
    await gotoStartPage(page);
  });

<<<<<<< HEAD
  test('should add a new Postgres connection successfully ', async ({ page }) => {

    const openProjectBtn = page.getByRole('button', { name: /Open Project/i });
    await openProjectBtn.first().waitFor({ state: 'visible', timeout: 20_000 });
    await openProjectBtn.first().click();
    await expect(page).toHaveURL(/malloy-samples/, { timeout: 20_000 });

    const packageLocator = page.locator('.MuiTypography-overline', { hasText: 'ECOMMERCE' });
    await expect(packageLocator.first()).toBeVisible({ timeout: 10_000 });
    await packageLocator.first().click();
    await expect(page).toHaveURL(/ecommerce/i, { timeout: 20_000 });
    await page.waitForLoadState('networkidle');

    const addConnectionBtn = page.getByRole('button', { name: /Add Connection/i });
    await addConnectionBtn.waitFor({ state: 'visible', timeout: 10_000 });
    await addConnectionBtn.click();

    const dialog = page.getByRole('dialog', { name: /Create New Connection/i });
    await expect(dialog).toBeVisible({ timeout: 10_000 });

    await dialog.getByLabel('Connection Name').fill('QA-testing');
    await dialog.getByLabel('Connection Type').click();
    await page.getByRole('option', { name: /Postgres/i }).click();

    await dialog.getByLabel('Host').fill('134.192.232.134');
    await dialog.getByLabel('Port').fill('5432');
    await dialog.getByLabel('Database Name').fill('raavi_picking_system');
    await dialog.getByLabel('User Name').fill('postgres');
    await dialog.getByLabel('Password').fill('postgres123');


    const createBtn = dialog.getByRole('button', { name: /^Create Connection$/i });
    await expect(createBtn).toBeVisible({ timeout: 10_000 });
    await createBtn.click();



  });
});

=======
  test('should navigate to package, open ecommerce.malloy, add group, and run query', async ({ page }) => {
    const openProjectButtons = page.getByRole('button', { name: 'Open Project' });
    await openProjectButtons.first().waitFor({ state: 'visible', timeout: 20_000 });
    await openProjectButtons.first().click();
    await expect(page).toHaveURL(/malloy-samples/, { timeout: 30_000 });
    await page.waitForLoadState('domcontentloaded');

    const packageName = 'ecommerce';
    const packageLocator = page.locator(`.MuiTypography-overline:has-text("${packageName.toUpperCase()}")`);
    await packageLocator.first().waitFor({ state: 'visible', timeout: 20_000 });
    await packageLocator.first().click();
    await expect(page).toHaveURL(new RegExp(`${packageName}`, 'i'), { timeout: 30_000 });
    await page.waitForLoadState('networkidle');

    const possibleSelectors = [
      'button:has-text("Semantic Models")',
      '[role="tab"]:has-text("Semantic Models")',
      'text=Semantic Models'
    ];

    let semanticModelLocator: any = null;
    for (const selector of possibleSelectors) {
      const loc = page.locator(selector);
      if (await loc.count()) {
        semanticModelLocator = loc.first();
        break;
      }
    }

    if (!semanticModelLocator) {
      const visibleTexts = await page.locator('button, [role=tab], div, span').allInnerTexts();
      console.log(' Could not find Semantic Models. Visible elements:', visibleTexts.slice(0, 20));
      throw new Error(' "Semantic Models" button/tab not found.');
    }

    await semanticModelLocator.scrollIntoViewIfNeeded();
    await semanticModelLocator.waitFor({ state: 'visible', timeout: 15_000 });
    await semanticModelLocator.click({ timeout: 10_000 });

    const modelFile = page.locator(`text=${packageName}.malloy`);
    await modelFile.first().waitFor({ state: 'visible', timeout: 20_000 });
    await modelFile.first().click();
    const addButton = page.locator('[data-testid="icon-primary-insert"], .icon-primary-insert, button:has-text("+")');
    await addButton.first().waitFor({ state: 'visible', timeout: 15_000 });
    await addButton.first().click();

    const addGroupOption = page.getByRole('menuitem', { name: /add group by/i });
    await addGroupOption.waitFor({ state: 'visible', timeout: 15_000 });
    await addGroupOption.click();

    const possibleFieldSelectors = [
      '.MuiMenuItem-root',                      
      '[role="menuitem"]',                       
      '.MuiList-root .MuiButtonBase-root',       
      '.MuiDialog-container button',             
      'div[role="option"]'                      
    ];

    let foundFieldLocator: any = null;
    for (const selector of possibleFieldSelectors) {
      const loc = page.locator(selector);
      if (await loc.count() > 0) {
        foundFieldLocator = loc.first();
        break;
      }
    }

    if (!foundFieldLocator) { 
      await page.waitForTimeout(5000);
      for (const selector of possibleFieldSelectors) {
        const loc = page.locator(selector);
        if (await loc.count() > 0) {
          foundFieldLocator = loc.first();
          break;
        }
      }
    }
    if (!foundFieldLocator) {
  
      await page.screenshot({ path: 'no-field-list.png', fullPage: true });
      const visibleElements = await page.locator('button, div, span').allInnerTexts();
      throw new Error(' Group-by field list not visible after Add group by click');
    }

    await foundFieldLocator.scrollIntoViewIfNeeded();
    await foundFieldLocator.waitFor({ state: 'visible', timeout: 10_000 });
    await foundFieldLocator.click();

    const runButton = page.getByRole('button', { name: /^run$/i });
    await runButton.waitFor({ state: 'visible', timeout: 20_000 });

    const resultTable = page.locator('.result-table, text=Results');
  });   
});
>>>>>>> e5ba9bfa
<|MERGE_RESOLUTION|>--- conflicted
+++ resolved
@@ -11,10 +11,6 @@
 
 // Test Case 1.
 test.describe('Create New Project Flow', () => {
-<<<<<<< HEAD
-
-=======
->>>>>>> e5ba9bfa
   test.beforeEach(async ({ page }) => {
     await gotoStartPage(page);
   });
@@ -33,10 +29,6 @@
 // Test Case 2.
 // Navigation of the top right button
 test.describe('Header Navigation', () => {
-<<<<<<< HEAD
-
-=======
->>>>>>> e5ba9bfa
   test.beforeEach(async ({ page }) => {
     await gotoStartPage(page);
   });
@@ -73,10 +65,6 @@
 
   // Publisher Api navigation
   test('should navigate to Publisher API (local page)', async ({ page }) => {
-<<<<<<< HEAD
-
-=======
->>>>>>> e5ba9bfa
     await page.goto(BASE_URL, { waitUntil: 'domcontentloaded' });
 
     const apiLink = page.getByRole('link', { name: /Publisher API/i });
@@ -113,17 +101,10 @@
   test('enter invalid project details and click create project', async ({ page }) => {
     await page.getByRole('button', { name: 'Create New Project' }).click();
     await expect(page.getByRole('dialog', { name: 'Create New Project' })).toBeVisible();
-<<<<<<< HEAD
-    await page.getByLabel('Project Name').fill('!@#$%^&*()');
-    await page.getByPlaceholder('Explore semantic models, run queries, and build dashboards').fill('!@#$%^&*()');
-    await page.locator('form#project-form').press('Enter');
-    await expect(page.getByRole('heading', { name: '!@#$%^&*()' })).toBeVisible();
-=======
     await page.getByLabel('Project Name').fill('Tester-info');
     await page.getByPlaceholder('Explore semantic models, run queries, and build dashboards').fill('@#$%^&*');
     await page.locator('form#project-form').press('Enter');
     await expect(page.getByRole('heading', { name: 'Tester-info' })).toBeVisible();
->>>>>>> e5ba9bfa
   });
 
   test('leave project name empty and click create project', async ({ page }) => {
@@ -132,188 +113,6 @@
     await page.getByLabel('Project Name').fill('');
     await page.getByPlaceholder('Explore semantic models, run queries, and build dashboards').fill('');
     await page.locator('form#project-form').press('Enter');
-<<<<<<< HEAD
-  });
-
-});
-
-test.describe('Verify Semantic Models are Displayed', () => {
-  test.beforeEach(async ({ page }) => {
-    await gotoStartPage(page);
-  });
-
-  test('should navigate to a package and display semantic models correctly', async ({ page }) => {
-    const openProjectButtons = page.getByRole('button', { name: 'Open Project' });
-    await openProjectButtons.first().waitFor({ state: 'visible', timeout: 20_000 });
-    await openProjectButtons.first().click();
-    await expect(page).toHaveURL(/malloy-samples/, { timeout: 20_000 });
-    await page.waitForLoadState('domcontentloaded');
-    const packageName = 'ecommerce';
-    const packageLocator = page.locator(`.MuiTypography-overline:has-text("${packageName.toUpperCase()}")`);
-    await expect(packageLocator.first()).toBeVisible({ timeout: 20_000 });
-    await packageLocator.first().click();
-    await expect(page).toHaveURL(new RegExp(`${packageName}`, 'i'), { timeout: 30_000 });
-    await page.waitForLoadState('networkidle');
-    const possibleLocators = [
-      page.getByRole('button', { name: /semantic models/i }),
-      page.locator('role=tab[name=/semantic models/i]'),
-      page.locator('text=/semantic models/i')
-    ];
-
-    let clicked = false;
-    for (const locator of possibleLocators) {
-      if (await locator.count() > 0) {
-        await locator.first().waitFor({ state: 'visible', timeout: 30_000 });
-        await locator.first().click({ timeout: 10_000 });
-        clicked = true;
-        break;
-      }
-    }
-
-    if (!clicked) {
-      const debugButtons = await page.locator('button, [role=tab]').allInnerTexts();
-
-      throw new Error(' Could not find any element labeled "Semantic Models"');
-    }
-    const modelFile = page.locator(`text=${packageName}.malloy`);
-    await modelFile.first().waitFor({ state: 'visible', timeout: 30_000 });
-    await expect(modelFile.first()).toBeVisible();
-
-    const dbConnections = page.locator('text=Database Connections');
-    await expect(dbConnections).toBeVisible({ timeout: 20_000 });
-    await dbConnections.click();
-
-    const bigQueryConnection = page.locator('text=BigQuery');
-    await bigQueryConnection.first().waitFor({ state: 'visible', timeout: 20_000 });
-
-    const bigQueryRow = page.locator('tr:has-text("BigQuery"), div:has-text("BigQuery")');
-    await bigQueryRow.first().waitFor({ state: 'visible', timeout: 30_000 });
-
-    const deleteIcon = bigQueryRow.locator('button[aria-label*="delete" i], svg[aria-label*="delete" i], [data-testid*="delete" i]');
-
-    const deleteIconCount = await deleteIcon.count();
-    if (deleteIconCount === 0) {
-      const debugButtons = await page.locator('button, svg, [role=button]').allInnerTexts();
-
-      throw new Error(' No delete icon found for BigQuery connection. Check selector.');
-    }
-
-    await deleteIcon.first().scrollIntoViewIfNeeded();
-    await deleteIcon.first().hover({ timeout: 5_000 });
-    await deleteIcon.first().click({ timeout: 10_000 });
-
-  const confirmDialog = page.getByRole('dialog', { name: /Delete Connection/i });
-  await expect(confirmDialog).toBeVisible({ timeout: 20_000 });
-
-  const confirmDeleteBtn = confirmDialog.getByRole('button', { name: /^Delete$/i });
-  await expect(confirmDeleteBtn).toBeVisible({ timeout: 10_000 });
-  await confirmDeleteBtn.click();
-
-});
-});
-
-// Test Case 5. high
-test.describe('Verify user can add a new database connection show list', () => {
-
-  test.beforeEach(async ({ page }) => {
-    await gotoStartPage(page);
-  });
-
-  test('should add a new Postgres connection successfully', async ({ page }) => {
-
-    const openProjectBtn = page.getByRole('button', { name: /Open Project/i });
-    await openProjectBtn.first().waitFor({ state: 'visible', timeout: 20_000 });
-    await openProjectBtn.first().click();
-    await expect(page).toHaveURL(/malloy-samples/, { timeout: 20_000 });
-
-    const packageLocator = page.locator('.MuiTypography-overline', { hasText: 'ECOMMERCE' });
-    await expect(packageLocator.first()).toBeVisible({ timeout: 10_000 });
-    await packageLocator.first().click();
-    await expect(page).toHaveURL(/ecommerce/i, { timeout: 20_000 });
-    await page.waitForLoadState('networkidle');
-
-    const addConnectionBtn = page.getByRole('button', { name: /Add Connection/i });
-    await addConnectionBtn.waitFor({ state: 'visible', timeout: 10_000 });
-    await addConnectionBtn.click();
-
-    const dialog = page.getByRole('dialog', { name: /Create New Connection/i });
-    await expect(dialog).toBeVisible({ timeout: 10_000 });
-
-    await dialog.getByLabel('Connection Name').fill('QA-testing');
-    await dialog.getByLabel('Connection Type').click();
-    await page.getByRole('option', { name: /Postgres/i }).click();
-
-    await dialog.getByLabel('Host').fill('134.192.232.134');
-    await dialog.getByLabel('Port').fill('5432');
-    await dialog.getByLabel('Database Name').fill('raavi_picking_system');
-    await dialog.getByLabel('User Name').fill('postgres');
-    await dialog.getByLabel('Password').fill('postgres123');
-
-
-    const createBtn = dialog.getByRole('button', { name: /^Create Connection$/i });
-    await expect(createBtn).toBeVisible({ timeout: 10_000 });
-    await createBtn.click();
-
-    const newConnection = page.locator('text=QA-testing');
-    await expect(newConnection.first()).toBeVisible({ timeout: 20_000 });
-
-    const connectionType = page.locator('tr:has-text("QA-testing") >> text=postgres');
-    await expect(connectionType).toBeVisible();
-
-  });
-});
-
-// Test Case 6. high
-
-test.describe('Verify system behavior with invalid connection details', () => {
-
-  test.beforeEach(async ({ page }) => {
-    await gotoStartPage(page);
-  });
-
-  test('should show an error when user enters invalid DuckDB connection name', async ({ page }) => {
-
-    const openProjectBtn = page.getByRole('button', { name: /Open Project/i });
-    await openProjectBtn.first().waitFor({ state: 'visible', timeout: 20_000 });
-    await openProjectBtn.first().click();
-    await expect(page).toHaveURL(/malloy-samples/, { timeout: 20_000 });
-
-    const packageLocator = page.locator('.MuiTypography-overline', { hasText: 'ECOMMERCE' });
-    await expect(packageLocator.first()).toBeVisible({ timeout: 10_000 });
-    await packageLocator.first().click();
-    await expect(page).toHaveURL(/ecommerce/i, { timeout: 20_000 });
-    await page.waitForLoadState('networkidle');
-
-    const addConnectionBtn = page.getByRole('button', { name: /Add Connection/i });
-    await addConnectionBtn.waitFor({ state: 'visible', timeout: 10_000 });
-    await addConnectionBtn.click();
-
-    const dialog = page.getByRole('dialog', { name: /Create New Connection/i });
-    await expect(dialog).toBeVisible({ timeout: 10_000 });
-
-    const typeDropdown = dialog.getByLabel('Connection Type');
-    await typeDropdown.click();
-    await page.getByRole('option', { name: /DuckDB/i }).click();
-
-    const invalidName = '!@#$%^&&&&&*';
-    const nameField = dialog.getByLabel('Connection Name');
-    await nameField.fill(invalidName);
-
-    const createBtn = dialog.getByRole('button', { name: /^Create Connection$/i });
-    await expect(createBtn).toBeVisible({ timeout: 10_000 });
-    await createBtn.click();
-
-    const errorMsg = page.locator('text=/invalid|missing|error|configuration/i');
-    await expect(errorMsg.first()).toBeVisible({ timeout: 15_000 });
-
-    const invalidConnRow = page.locator(`text=${invalidName}`);
-    await expect(invalidConnRow).toHaveCount(0);
-  });
-});
-
-// Test Case 7. high
-test.describe('Verify user can add a new database connection ', () => {
-=======
   });
 
 });
@@ -474,54 +273,11 @@
 // Test Case 9.
 
 test.describe('Verify successful execution shows results', () => {
->>>>>>> e5ba9bfa
-
-  test.beforeEach(async ({ page }) => {
-    await gotoStartPage(page);
-  });
-
-<<<<<<< HEAD
-  test('should add a new Postgres connection successfully ', async ({ page }) => {
-
-    const openProjectBtn = page.getByRole('button', { name: /Open Project/i });
-    await openProjectBtn.first().waitFor({ state: 'visible', timeout: 20_000 });
-    await openProjectBtn.first().click();
-    await expect(page).toHaveURL(/malloy-samples/, { timeout: 20_000 });
-
-    const packageLocator = page.locator('.MuiTypography-overline', { hasText: 'ECOMMERCE' });
-    await expect(packageLocator.first()).toBeVisible({ timeout: 10_000 });
-    await packageLocator.first().click();
-    await expect(page).toHaveURL(/ecommerce/i, { timeout: 20_000 });
-    await page.waitForLoadState('networkidle');
-
-    const addConnectionBtn = page.getByRole('button', { name: /Add Connection/i });
-    await addConnectionBtn.waitFor({ state: 'visible', timeout: 10_000 });
-    await addConnectionBtn.click();
-
-    const dialog = page.getByRole('dialog', { name: /Create New Connection/i });
-    await expect(dialog).toBeVisible({ timeout: 10_000 });
-
-    await dialog.getByLabel('Connection Name').fill('QA-testing');
-    await dialog.getByLabel('Connection Type').click();
-    await page.getByRole('option', { name: /Postgres/i }).click();
-
-    await dialog.getByLabel('Host').fill('134.192.232.134');
-    await dialog.getByLabel('Port').fill('5432');
-    await dialog.getByLabel('Database Name').fill('raavi_picking_system');
-    await dialog.getByLabel('User Name').fill('postgres');
-    await dialog.getByLabel('Password').fill('postgres123');
-
-
-    const createBtn = dialog.getByRole('button', { name: /^Create Connection$/i });
-    await expect(createBtn).toBeVisible({ timeout: 10_000 });
-    await createBtn.click();
-
-
-
-  });
-});
-
-=======
+
+  test.beforeEach(async ({ page }) => {
+    await gotoStartPage(page);
+  });
+
   test('should navigate to package, open ecommerce.malloy, add group, and run query', async ({ page }) => {
     const openProjectButtons = page.getByRole('button', { name: 'Open Project' });
     await openProjectButtons.first().waitFor({ state: 'visible', timeout: 20_000 });
@@ -616,4 +372,146 @@
     const resultTable = page.locator('.result-table, text=Results');
   });   
 });
->>>>>>> e5ba9bfa
+
+// Test Case 10.
+
+test.describe('Verify user can add a new database connection show list', () => {
+
+  test.beforeEach(async ({ page }) => {
+    await gotoStartPage(page);
+  });
+
+  test('should add a new Postgres connection successfully', async ({ page }) => {
+
+    const openProjectBtn = page.getByRole('button', { name: /Open Project/i });
+    await openProjectBtn.first().waitFor({ state: 'visible', timeout: 20_000 });
+    await openProjectBtn.first().click();
+    await expect(page).toHaveURL(/malloy-samples/, { timeout: 20_000 });
+
+    const packageLocator = page.locator('.MuiTypography-overline', { hasText: 'ECOMMERCE' });
+    await expect(packageLocator.first()).toBeVisible({ timeout: 10_000 });
+    await packageLocator.first().click();
+    await expect(page).toHaveURL(/ecommerce/i, { timeout: 20_000 });
+    await page.waitForLoadState('networkidle');
+
+    const addConnectionBtn = page.getByRole('button', { name: /Add Connection/i });
+    await addConnectionBtn.waitFor({ state: 'visible', timeout: 10_000 });
+    await addConnectionBtn.click();
+
+    const dialog = page.getByRole('dialog', { name: /Create New Connection/i });
+    await expect(dialog).toBeVisible({ timeout: 10_000 });
+
+    await dialog.getByLabel('Connection Name').fill('QA-testing');
+    await dialog.getByLabel('Connection Type').click();
+    await page.getByRole('option', { name: /Postgres/i }).click();
+
+    await dialog.getByLabel('Host').fill('134.192.232.134');
+    await dialog.getByLabel('Port').fill('5432');
+    await dialog.getByLabel('Database Name').fill('raavi_picking_system');
+    await dialog.getByLabel('User Name').fill('postgres');
+    await dialog.getByLabel('Password').fill('postgres123');
+
+    const createBtn = dialog.getByRole('button', { name: /^Create Connection$/i });
+    await expect(createBtn).toBeVisible({ timeout: 10_000 });
+    await createBtn.click();
+
+    const newConnection = page.locator('text=QA-testing');
+    await expect(newConnection.first()).toBeVisible({ timeout: 20_000 });
+
+    const connectionType = page.locator('tr:has-text("QA-testing") >> text=postgres');
+    await expect(connectionType).toBeVisible();
+
+  });
+});
+
+// Test Case 11.
+
+test.describe('Verify system behavior with invalid connection details', () => {
+
+  test.beforeEach(async ({ page }) => {
+    await gotoStartPage(page);
+  });
+
+  test('should show an error when user enters invalid DuckDB connection name', async ({ page }) => {
+    const openProjectBtn = page.getByRole('button', { name: /Open Project/i });
+    await openProjectBtn.first().waitFor({ state: 'visible', timeout: 20_000 });
+    await openProjectBtn.first().click();
+    await expect(page).toHaveURL(/malloy-samples/, { timeout: 20_000 });
+
+    const packageLocator = page.locator('.MuiTypography-overline', { hasText: 'ECOMMERCE' });
+    await expect(packageLocator.first()).toBeVisible({ timeout: 10_000 });
+    await packageLocator.first().click();
+    await expect(page).toHaveURL(/ecommerce/i, { timeout: 20_000 });
+    await page.waitForLoadState('networkidle');
+
+    const addConnectionBtn = page.getByRole('button', { name: /Add Connection/i });
+    await addConnectionBtn.waitFor({ state: 'visible', timeout: 10_000 });
+    await addConnectionBtn.click();
+
+    const dialog = page.getByRole('dialog', { name: /Create New Connection/i });
+    await expect(dialog).toBeVisible({ timeout: 10_000 });
+
+    const typeDropdown = dialog.getByLabel('Connection Type');
+    await typeDropdown.click();
+    await page.getByRole('option', { name: /DuckDB/i }).click();
+
+    const invalidName = '!@#$%^&&&&&*';
+    const nameField = dialog.getByLabel('Connection Name');
+    await nameField.fill(invalidName);
+
+    const createBtn = dialog.getByRole('button', { name: /^Create Connection$/i });
+    await expect(createBtn).toBeVisible({ timeout: 10_000 });
+    await createBtn.click();
+
+    const errorMsg = page.locator('text=/invalid|missing|error|configuration/i');
+    await expect(errorMsg.first()).toBeVisible({ timeout: 15_000 });
+
+    const invalidConnRow = page.locator(`text=${invalidName}`);
+    await expect(invalidConnRow).toHaveCount(0);
+  });
+});
+
+// Test Case 12.
+test.describe('Verify user can add a new database connection ', () => {
+
+  test.beforeEach(async ({ page }) => {
+    await gotoStartPage(page);
+  });
+
+  test('should add a new Postgres connection successfully ', async ({ page }) => {
+
+    const openProjectBtn = page.getByRole('button', { name: /Open Project/i });
+    await openProjectBtn.first().waitFor({ state: 'visible', timeout: 20_000 });
+    await openProjectBtn.first().click();
+    await expect(page).toHaveURL(/malloy-samples/, { timeout: 20_000 });
+
+    const packageLocator = page.locator('.MuiTypography-overline', { hasText: 'ECOMMERCE' });
+    await expect(packageLocator.first()).toBeVisible({ timeout: 10_000 });
+    await packageLocator.first().click();
+    await expect(page).toHaveURL(/ecommerce/i, { timeout: 20_000 });
+    await page.waitForLoadState('networkidle');
+
+    const addConnectionBtn = page.getByRole('button', { name: /Add Connection/i });
+    await addConnectionBtn.waitFor({ state: 'visible', timeout: 10_000 });
+    await addConnectionBtn.click();
+
+    const dialog = page.getByRole('dialog', { name: /Create New Connection/i });
+    await expect(dialog).toBeVisible({ timeout: 10_000 });
+
+    await dialog.getByLabel('Connection Name').fill('QA-testing');
+    await dialog.getByLabel('Connection Type').click();
+    await page.getByRole('option', { name: /Postgres/i }).click();
+
+    await dialog.getByLabel('Host').fill('134.192.232.134');
+    await dialog.getByLabel('Port').fill('5432');
+    await dialog.getByLabel('Database Name').fill('raavi_picking_system');
+    await dialog.getByLabel('User Name').fill('postgres');
+    await dialog.getByLabel('Password').fill('postgres123');
+
+
+    const createBtn = dialog.getByRole('button', { name: /^Create Connection$/i });
+    await expect(createBtn).toBeVisible({ timeout: 10_000 });
+    await createBtn.click();
+
+  });
+});
