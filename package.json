{
  "version": "0.0.1",
  "license": "MIT",
  "name": "malloy-publisher",
  "workspaces": ["packages/*"],
  "engines": {
    "bun": ">=1.2.2"
  },
  "scripts": {
    "clean": "rimraf -g **/node_modules **/dist",
    "build:sdk": "cd packages/sdk && bun run build",
    "build:app": "cd packages/app && bun run build ",
    "build:server": "cd packages/server && bun run build",
    "build": "bun run build:sdk && bun run build:app && bun run build:server",
    "start": "cd packages/server && bun run start",
<<<<<<< HEAD
    "start:dev": "cd packages/server && bun run start:dev",
    "start:dev:react": "cd packages/app && bun run dev",
    "test:server": "cd packages/server && bun test",
=======
    "test:server": "cd packages/server && bun run test",
>>>>>>> a8a960d1
    "test": "bun run test:server",
    "generate-api-types:sdk": "cd packages/sdk && bun run generate-api-types",
    "generate-api-types:server": "cd packages/server && bun run generate-api-types",
    "generate-api-types": "bun run generate-api-types:sdk && bun run generate-api-types:server",
    "lint:sdk": "cd packages/sdk && bun run lint",
    "lint:app": "cd packages/app && bun run lint",
    "lint:server": "cd packages/server && bun run lint",
    "lint": "bun run lint:sdk && bun run lint:app && bun run lint:server",
    "format:sdk": "cd packages/sdk && bun run format",
    "format:app": "cd packages/app && bun run format",
    "format:server": "cd packages/server && bun run format",
    "format": "bun run format:sdk && bun run format:app && bun run format:server",
    "upgrade-malloy": "./scripts/upgrade-malloy.sh"
  },
  "devDependencies": {
    "rimraf": "^5.0.1",
    "eslint": "^8.50.0",
    "sinon": "^19.0.4",
    "prettier": "^3.0.0"
  }
}<|MERGE_RESOLUTION|>--- conflicted
+++ resolved
@@ -13,13 +13,9 @@
     "build:server": "cd packages/server && bun run build",
     "build": "bun run build:sdk && bun run build:app && bun run build:server",
     "start": "cd packages/server && bun run start",
-<<<<<<< HEAD
     "start:dev": "cd packages/server && bun run start:dev",
     "start:dev:react": "cd packages/app && bun run dev",
-    "test:server": "cd packages/server && bun test",
-=======
     "test:server": "cd packages/server && bun run test",
->>>>>>> a8a960d1
     "test": "bun run test:server",
     "generate-api-types:sdk": "cd packages/sdk && bun run generate-api-types",
     "generate-api-types:server": "cd packages/server && bun run generate-api-types",
